--- conflicted
+++ resolved
@@ -21,17 +21,15 @@
   fast_finish: true
   include:
     - php: 7.1
-      env: DB=MYSQL RECIPE_VERSION=4.6.x-dev PHPUNIT_TEST=1 PHPCS_TEST=1
+      env: DB=MYSQL RECIPE_VERSION=4.x-dev PHPUNIT_TEST=1 PHPCS_TEST=1
     - php: 7.2
-      env: DB=PGSQL RECIPE_VERSION=4.6.x-dev PHPUNIT_TEST=1
+      env: DB=PGSQL RECIPE_VERSION=4.x-dev PHPUNIT_TEST=1
     - php: 7.3
-      env: DB=MYSQL RECIPE_VERSION=4.6.x-dev PHPUNIT_TEST=1
+      env: DB=MYSQL RECIPE_VERSION=4.x-dev PHPUNIT_COVERAGE_TEST=1
     - php: 7.4
-      env: DB=MYSQL RECIPE_VERSION=4.6.x-dev PHPUNIT_TEST=1 PDO=1
+      env: DB=MYSQL RECIPE_VERSION=4.x-dev PHPUNIT_TEST=1 PDO=1
     - php: 7.4
-      env: DB=MYSQL RECIPE_VERSION=4.6.x-dev PHPUNIT_TEST=1
-    - php: 7.3
-      env: DB=MYSQL RECIPE_VERSION=4.6.x-dev PHPUNIT_COVERAGE_TEST=1
+      env: DB=MYSQL RECIPE_VERSION=4.x-dev PHPUNIT_TEST=1
 
 before_script:
 # Init PHP
@@ -45,16 +43,10 @@
 # Install composer dependencies
   - composer validate
   - composer install --prefer-dist
-<<<<<<< HEAD
-  - composer require --prefer-dist --no-update silverstripe/recipe-core:4.x-dev silverstripe/versioned:1.x-dev
-  - if [[ $DB == PGSQL ]]; then composer require --no-update silverstripe/postgresql:2.x-dev --prefer-dist; fi
-=======
-  - composer require --prefer-dist --no-update silverstripe/recipe-core:$RECIPE_VERSION silverstripe/versioned:1.6.x-dev
+  - composer require --prefer-dist --no-update silverstripe/recipe-core:$RECIPE_VERSION silverstripe/versioned:1.x-dev
   # Fix for running phpunit 5 on php 7.4+
   - composer require --no-update sminnee/phpunit-mock-objects:^3
   - if [[ $DB == PGSQL ]]; then composer require --no-update silverstripe/postgresql:^2 --prefer-dist; fi
->>>>>>> 6c17a60e
-  - composer update --prefer-dist
   - if [[ $PHPCS_TEST ]]; then composer global require squizlabs/php_codesniffer:^3 --prefer-dist --no-interaction --no-progress --no-suggest -o; fi
   - if [[ $PHPUNIT_COVERAGE_TEST ]]; then pecl install pcov ; composer require pcov/clobber --dev ; vendor/bin/pcov clobber; fi
 
@@ -63,6 +55,5 @@
   - if [[ $PHPCS_TEST ]]; then composer run-script lint; fi
   - if [[ $PHPUNIT_COVERAGE_TEST ]]; then vendor/bin/phpunit --coverage-clover=coverage.xml; fi
 
-
 after_success:
   - if [[ $PHPUNIT_COVERAGE_TEST ]]; then bash <(curl -s https://codecov.io/bash) -f coverage.xml; fi