--- conflicted
+++ resolved
@@ -4,12 +4,8 @@
 
 env:
   global:
-<<<<<<< HEAD
     - COMPOSER_ROOT_VERSION=2.x-dev
-=======
-    - COMPOSER_ROOT_VERSION=1.4.x-dev
     - CORE_RELEASE=master
->>>>>>> e2f785e4
 
 matrix:
   fast_finish: true
