--- conflicted
+++ resolved
@@ -27,11 +27,8 @@
 
 before_script:
 # Init PHP
-<<<<<<< HEAD
-=======
   - printf "\n" | pecl install imagick
   - composer self-update || true
->>>>>>> 53cfd954
   - phpenv rehash
   - phpenv config-rm xdebug.ini
   - export PATH=~/.config/composer/vendor/bin:$PATH
@@ -40,14 +37,9 @@
 # Install composer dependencies
   - composer validate
   - composer install --prefer-dist
-<<<<<<< HEAD
   - composer require --prefer-dist --no-update silverstripe/recipe-core:1.1.x-dev silverstripe/versioned:1.1.x-dev
+  - if [[ $DB == PGSQL ]]; then composer require silverstripe/postgresql:2.0.x-dev --prefer-dist; fi
   - composer update --prefer-dist
-=======
-  - composer require symfony/config:^3.2 silverstripe/framework:4.0.x-dev embed/embed:^3.0@stable silverstripe/config:1.0.x-dev silverstripe/versioned:1.0.x-dev --prefer-dist --no-update
-  - composer update
-  - if [[ $DB == PGSQL ]]; then composer require silverstripe/postgresql:2.0.x-dev --prefer-dist; fi
->>>>>>> 53cfd954
   - if [[ $PHPCS_TEST ]]; then composer global require squizlabs/php_codesniffer:^3 --prefer-dist --no-interaction --no-progress --no-suggest -o; fi
 
 script:
