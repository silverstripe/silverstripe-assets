--- conflicted
+++ resolved
@@ -5,8 +5,6 @@
 services:
   - mysql
   - postgresql
-<<<<<<< HEAD
-=======
   - xvfb
 
 apt:
@@ -14,7 +12,6 @@
     - tidy
     - chromium-chromedriver
     - chromium-browser
->>>>>>> c339c299
 
 env:
   global:
