--- conflicted
+++ resolved
@@ -4,24 +4,13 @@
 
 env:
   global:
-<<<<<<< HEAD
     - COMPOSER_ROOT_VERSION=2.x-dev
-=======
-    - COMPOSER_ROOT_VERSION=1.5.x-dev
->>>>>>> 9f03aa14
     - CORE_RELEASE=master
 
 matrix:
   fast_finish: true
   include:
     - php: 7.1
-<<<<<<< HEAD
-      env: DB=MYSQL PHPUNIT_TEST=1
-    - php: 7.2
-      env: DB=MYSQL PHPUNIT_TEST=1
-    - php: 7.3
-=======
->>>>>>> 9f03aa14
       env: DB=MYSQL PHPUNIT_TEST=1
     - php: 7.2
       env: DB=MYSQL PHPUNIT_TEST=1
@@ -48,12 +37,6 @@
   - composer require --no-update silverstripe/recipe-core:5.x-dev silverstripe/versioned:2.x-dev
   - if [[ $DB == PGSQL ]]; then composer require --no-update silverstripe/postgresql:3.x-dev --prefer-dist; fi
   - composer install --prefer-dist
-<<<<<<< HEAD
-=======
-  - composer require --prefer-dist --no-update silverstripe/recipe-core:4.5.x-dev silverstripe/versioned:1.5.x-dev
-  - if [[ $DB == PGSQL ]]; then composer require --no-update silverstripe/postgresql:2.x-dev --prefer-dist; fi
-  - composer update --prefer-dist
->>>>>>> 9f03aa14
   - if [[ $PHPCS_TEST ]]; then composer global require squizlabs/php_codesniffer:^3 --prefer-dist --no-interaction --no-progress --no-suggest -o; fi
 
 script:
