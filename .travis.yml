language: php

<<<<<<< HEAD
dist: trusty
=======
dist: xenial

services:
  - mysql
  - postgresql
  - xvfb

apt:
  packages:
    - tidy
    - chromium-chromedriver
    - chromium-browser
>>>>>>> 8d78abe4

env:
  global:
    - COMPOSER_ROOT_VERSION=1.4.x-dev
    - CORE_RELEASE=master

matrix:
  fast_finish: true
  include:
    - php: 5.6
      env: DB=MYSQL PHPUNIT_TEST=1
    - php: 7.0
      env: DB=MYSQL PHPUNIT_TEST=1
    - php: 7.1
      env: DB=MYSQL PHPUNIT_TEST=1
    - php: 7.2
      env: DB=MYSQL PHPCS_TEST=1 #PHPUNIT_COVERAGE_TEST=1
    - php: 7.2
      env: DB=MYSQL PHPUNIT_TEST=1 PDO=1
    - php: 7.3
      env: DB=MYSQL PHPUNIT_TEST=1
    - php: 7.3
      env: DB=PGSQL PHPUNIT_TEST=1

before_script:
# Init PHP
  - printf "\n" | pecl install imagick
  - composer self-update || true
  - phpenv rehash
  - phpenv config-rm xdebug.ini
  - export PATH=~/.config/composer/vendor/bin:$PATH
  - echo 'memory_limit = 3G' >> ~/.phpenv/versions/$(phpenv version-name)/etc/conf.d/travis.ini

# Install composer dependencies
  - composer validate
  - composer install --prefer-dist
  - composer require --prefer-dist --no-update silverstripe/recipe-core:4.4.x-dev silverstripe/versioned:1.4.x-dev
  - if [[ $DB == PGSQL ]]; then composer require --no-update silverstripe/postgresql:2.x-dev --prefer-dist; fi
  - composer update --prefer-dist
  - if [[ $PHPCS_TEST ]]; then composer global require squizlabs/php_codesniffer:^3 --prefer-dist --no-interaction --no-progress --no-suggest -o; fi

script:
  - if [[ $PHPUNIT_TEST ]]; then vendor/bin/phpunit; fi
  - if [[ $PHPCS_TEST ]]; then composer run-script lint; fi
  - if [[ $PHPUNIT_COVERAGE_TEST ]]; then phpdbg -qrr vendor/bin/phpunit --coverage-clover=coverage.xml; fi

after_success:
  - if [[ $PHPUNIT_COVERAGE_TEST ]]; then bash <(curl -s https://codecov.io/bash) -f coverage.xml; fi<|MERGE_RESOLUTION|>--- conflicted
+++ resolved
@@ -1,8 +1,5 @@
 language: php
 
-<<<<<<< HEAD
-dist: trusty
-=======
 dist: xenial
 
 services:
@@ -15,7 +12,6 @@
     - tidy
     - chromium-chromedriver
     - chromium-browser
->>>>>>> 8d78abe4
 
 env:
   global:
