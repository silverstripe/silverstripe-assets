language: php

dist: xenial

services:
  - mysql
  - postgresql
  - xvfb

apt:
  packages:
    - tidy
    - chromium-chromedriver
    - chromium-browser

env:
  global:
    - COMPOSER_ROOT_VERSION=1.6.x-dev

matrix:
  fast_finish: true
  include:
    - php: 7.1
      env: DB=MYSQL RECIPE_VERSION=4.6.x-dev PHPUNIT_TEST=1 PHPCS_TEST=1
    - php: 7.2
      env: DB=PGSQL RECIPE_VERSION=4.6.x-dev PHPUNIT_TEST=1
    - php: 7.3
      env: DB=MYSQL RECIPE_VERSION=4.6.x-dev PHPUNIT_TEST=1
    - php: 7.4
<<<<<<< HEAD
      env: DB=MYSQL RECIPE_VERSION=4.6.x-dev PHPUNIT_TEST=1 PDO=1
    - php: 7.4
      env: DB=MYSQL RECIPE_VERSION=4.6.x-dev PHPUNIT_TEST=1

    # Warning: phpunit with --coverage-clover takes too much time, so travis build fails after 10
    # minutes with no output from the task.
    # We have to disable it until we come up with another (faster) solution to gather coverage
    #
    # See https://github.com/silverstripe/silverstripe-assets/pull/407
    #
    # - php: 7.3
    #   env: DB=MYSQL RECIPE_VERSION=4.6.x-dev PHPUNIT_COVERAGE_TEST=1
=======
      env: DB=MYSQL PHPUNIT_TEST=1
    - php: 7.3
      env: DB=MYSQL PHPCS_TEST=1 PHPUNIT_COVERAGE_TEST=1
    - php: 7.2
      env: DB=MYSQL PHPUNIT_TEST=1 PDO=1
    - php: 7.3
      env: DB=PGSQL PHPUNIT_TEST=1
>>>>>>> 93198573

before_script:
# Init PHP
  - printf "\n" | pecl install imagick
  - composer self-update || true
  - phpenv rehash
  - phpenv config-rm xdebug.ini
  - export PATH=~/.config/composer/vendor/bin:$PATH
  - echo 'memory_limit = 4G' >> ~/.phpenv/versions/$(phpenv version-name)/etc/conf.d/travis.ini

# Install composer dependencies
  - composer validate
  - composer install --prefer-dist
  - composer require --prefer-dist --no-update silverstripe/recipe-core:$RECIPE_VERSION silverstripe/versioned:1.6.x-dev
  # Fix for running phpunit 5 on php 7.4+
  - composer require --no-update sminnee/phpunit-mock-objects:^3
  - if [[ $DB == PGSQL ]]; then composer require --no-update silverstripe/postgresql:^2 --prefer-dist; fi
  - composer update --prefer-dist
  - if [[ $PHPCS_TEST ]]; then composer global require squizlabs/php_codesniffer:^3 --prefer-dist --no-interaction --no-progress --no-suggest -o; fi
  - if [[ $PHPUNIT_COVERAGE_TEST ]]; then pecl install pcov ; composer require pcov/clobber --dev ; vendor/bin/pcov clobber; fi

script:
  - if [[ $PHPUNIT_TEST ]]; then vendor/bin/phpunit; fi
  - if [[ $PHPCS_TEST ]]; then composer run-script lint; fi
  - if [[ $PHPUNIT_COVERAGE_TEST ]]; then vendor/bin/phpunit --coverage-clover=coverage.xml; fi


after_success:
  - if [[ $PHPUNIT_COVERAGE_TEST ]]; then bash <(curl -s https://codecov.io/bash) -f coverage.xml; fi<|MERGE_RESOLUTION|>--- conflicted
+++ resolved
@@ -27,28 +27,11 @@
     - php: 7.3
       env: DB=MYSQL RECIPE_VERSION=4.6.x-dev PHPUNIT_TEST=1
     - php: 7.4
-<<<<<<< HEAD
       env: DB=MYSQL RECIPE_VERSION=4.6.x-dev PHPUNIT_TEST=1 PDO=1
     - php: 7.4
       env: DB=MYSQL RECIPE_VERSION=4.6.x-dev PHPUNIT_TEST=1
-
-    # Warning: phpunit with --coverage-clover takes too much time, so travis build fails after 10
-    # minutes with no output from the task.
-    # We have to disable it until we come up with another (faster) solution to gather coverage
-    #
-    # See https://github.com/silverstripe/silverstripe-assets/pull/407
-    #
-    # - php: 7.3
-    #   env: DB=MYSQL RECIPE_VERSION=4.6.x-dev PHPUNIT_COVERAGE_TEST=1
-=======
-      env: DB=MYSQL PHPUNIT_TEST=1
     - php: 7.3
-      env: DB=MYSQL PHPCS_TEST=1 PHPUNIT_COVERAGE_TEST=1
-    - php: 7.2
-      env: DB=MYSQL PHPUNIT_TEST=1 PDO=1
-    - php: 7.3
-      env: DB=PGSQL PHPUNIT_TEST=1
->>>>>>> 93198573
+      env: DB=MYSQL RECIPE_VERSION=4.6.x-dev PHPUNIT_COVERAGE_TEST=1
 
 before_script:
 # Init PHP
