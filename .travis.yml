language: php

dist: xenial

services:
  - mysql
  - postgresql
  - xvfb

apt:
  packages:
    - tidy
    - chromium-chromedriver
    - chromium-browser

env:
  global:
    - COMPOSER_ROOT_VERSION=1.5.x-dev
    - CORE_RELEASE=master

matrix:
  fast_finish: true
  include:
    - php: 7.1
      env: DB=MYSQL PHPUNIT_TEST=1
    - php: 7.2
<<<<<<< HEAD
      env: DB=MYSQL PHPUNIT_TEST=1
    - php: 7.3
      env: DB=MYSQL PHPUNIT_TEST=1
    - php: 7.4
      env: DB=MYSQL PHPUNIT_TEST=1
    - php: 7.1
      env: DB=MYSQL PHPCS_TEST=1 #PHPUNIT_COVERAGE_TEST=1
=======
      env: DB=MYSQL PHPCS_TEST=1 PHPUNIT_COVERAGE_TEST=1
>>>>>>> 77eee7df
    - php: 7.2
      env: DB=MYSQL PHPUNIT_TEST=1 PDO=1
    - php: 7.3
      env: DB=PGSQL PHPUNIT_TEST=1

before_script:
# Init PHP
  - printf "\n" | pecl install imagick
  - composer self-update || true
  - phpenv rehash
  - phpenv config-rm xdebug.ini
  - export PATH=~/.config/composer/vendor/bin:$PATH
  - echo 'memory_limit = 3G' >> ~/.phpenv/versions/$(phpenv version-name)/etc/conf.d/travis.ini

# Install composer dependencies
  - composer validate
  - composer install --prefer-dist
  - composer require --prefer-dist --no-update silverstripe/recipe-core:4.5.x-dev silverstripe/versioned:1.5.x-dev
  - if [[ $DB == PGSQL ]]; then composer require --no-update silverstripe/postgresql:2.x-dev --prefer-dist; fi
  - composer update --prefer-dist
  - if [[ $PHPCS_TEST ]]; then composer global require squizlabs/php_codesniffer:^3 --prefer-dist --no-interaction --no-progress --no-suggest -o; fi
  - if [[ $PHPUNIT_COVERAGE_TEST ]]; then pecl install pcov ; composer require pcov/clobber --dev ; vendor/bin/pcov clobber; fi

script:
  - if [[ $PHPUNIT_TEST ]]; then vendor/bin/phpunit; fi
  - if [[ $PHPCS_TEST ]]; then composer run-script lint; fi
  - if [[ $PHPUNIT_COVERAGE_TEST ]]; then vendor/bin/phpunit --coverage-clover=coverage.xml; fi
  

after_success:
  - if [[ $PHPUNIT_COVERAGE_TEST ]]; then bash <(curl -s https://codecov.io/bash) -f coverage.xml; fi<|MERGE_RESOLUTION|>--- conflicted
+++ resolved
@@ -24,17 +24,13 @@
     - php: 7.1
       env: DB=MYSQL PHPUNIT_TEST=1
     - php: 7.2
-<<<<<<< HEAD
       env: DB=MYSQL PHPUNIT_TEST=1
     - php: 7.3
       env: DB=MYSQL PHPUNIT_TEST=1
     - php: 7.4
       env: DB=MYSQL PHPUNIT_TEST=1
-    - php: 7.1
-      env: DB=MYSQL PHPCS_TEST=1 #PHPUNIT_COVERAGE_TEST=1
-=======
+    - php: 7.3
       env: DB=MYSQL PHPCS_TEST=1 PHPUNIT_COVERAGE_TEST=1
->>>>>>> 77eee7df
     - php: 7.2
       env: DB=MYSQL PHPUNIT_TEST=1 PDO=1
     - php: 7.3
@@ -62,7 +58,7 @@
   - if [[ $PHPUNIT_TEST ]]; then vendor/bin/phpunit; fi
   - if [[ $PHPCS_TEST ]]; then composer run-script lint; fi
   - if [[ $PHPUNIT_COVERAGE_TEST ]]; then vendor/bin/phpunit --coverage-clover=coverage.xml; fi
-  
+
 
 after_success:
   - if [[ $PHPUNIT_COVERAGE_TEST ]]; then bash <(curl -s https://codecov.io/bash) -f coverage.xml; fi