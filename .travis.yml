--- conflicted
+++ resolved
@@ -4,39 +4,24 @@
 
 env:
   global:
-<<<<<<< HEAD
     - COMPOSER_ROOT_VERSION=2.x-dev
-=======
-    - COMPOSER_ROOT_VERSION=1.x-dev
->>>>>>> 8c95f400
     - CORE_RELEASE=master
 
 matrix:
   fast_finish: true
   include:
-<<<<<<< HEAD
-    - php: 7.1
-      env: DB=MYSQL PHPUNIT_TEST=1 PHPCS_TEST=1
-    - php: 7.2
-      env: DB=MYSQL PHPUNIT_TEST=1
-    - php: 7.2
-      env: DB=MYSQL PDO=1 PHPUNIT_COVERAGE_TEST=1
-=======
-    - php: 5.6
-      env: DB=MYSQL PHPUNIT_TEST=1
-    - php: 7.0
-      env: DB=MYSQL PHPUNIT_TEST=1
     - php: 7.1
       env: DB=MYSQL PHPUNIT_TEST=1
     - php: 7.2
+      env: DB=MYSQL PHPUNIT_TEST=1
+    - php: 7.3
+      env: DB=MYSQL PHPUNIT_TEST=1
+    - php: 7.2
       env: DB=MYSQL PHPUNIT_COVERAGE_TEST=1 PHPCS_TEST=1
-    - php: 7.2
+    - php: 7.3
       env: DB=MYSQL PHPUNIT_TEST=1 PDO=1
     - php: 7.3
-      env: DB=MYSQL PHPUNIT_TEST=1
-    - php: 7.3
       env: DB=PGSQL PHPUNIT_TEST=1
->>>>>>> 8c95f400
 
 before_script:
 # Init PHP
@@ -50,13 +35,8 @@
 # Install composer dependencies
   - composer validate
   - composer require --no-update silverstripe/recipe-core:5.x-dev silverstripe/versioned:2.x-dev
+  - if [[ $DB == PGSQL ]]; then composer require --no-update silverstripe/postgresql:3.x-dev --prefer-dist; fi
   - composer install --prefer-dist
-<<<<<<< HEAD
-=======
-  - composer require --prefer-dist --no-update silverstripe/recipe-core:4.x-dev silverstripe/versioned:1.x-dev
-  - if [[ $DB == PGSQL ]]; then composer require --no-update silverstripe/postgresql:2.x-dev --prefer-dist; fi
-  - composer update --prefer-dist
->>>>>>> 8c95f400
   - if [[ $PHPCS_TEST ]]; then composer global require squizlabs/php_codesniffer:^3 --prefer-dist --no-interaction --no-progress --no-suggest -o; fi
 
 script:
