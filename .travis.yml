language: php

dist: xenial

services:
  - mysql
  - postgresql

env:
  global:
    - COMPOSER_ROOT_VERSION=2.x-dev
    - CORE_RELEASE=master

matrix:
  fast_finish: true
  include:
    - php: 7.2
      env: DB=MYSQL PHPUNIT_TEST=1
    - php: 7.3
      env: DB=MYSQL PHPUNIT_TEST=1
<<<<<<< HEAD
=======
    - php: 7.4
      env: DB=MYSQL PHPUNIT_TEST=1
    - php: 7.1
      env: DB=MYSQL PHPUNIT_COVERAGE_TEST=1 PHPCS_TEST=1
>>>>>>> ff30c2bf
    - php: 7.2
      env: DB=MYSQL PHPUNIT_COVERAGE_TEST=1 PHPCS_TEST=1
    - php: 7.3
<<<<<<< HEAD
      env: DB=MYSQL PHPUNIT_TEST=1 PDO=1
    - php: 7.3
=======
>>>>>>> ff30c2bf
      env: DB=PGSQL PHPUNIT_TEST=1

before_script:
# Init PHP
  - printf "\n" | pecl install imagick
  - composer self-update || true
  - phpenv rehash
  - phpenv config-rm xdebug.ini
  - export PATH=~/.config/composer/vendor/bin:$PATH
  - echo 'memory_limit = 3G' >> ~/.phpenv/versions/$(phpenv version-name)/etc/conf.d/travis.ini

# Install composer dependencies
  - composer validate
  - composer require --no-update silverstripe/recipe-core:5.x-dev silverstripe/versioned:2.x-dev
  - if [[ $DB == PGSQL ]]; then composer require --no-update silverstripe/postgresql:3.x-dev --prefer-dist; fi
  - composer install --prefer-dist
  - if [[ $PHPCS_TEST ]]; then composer global require squizlabs/php_codesniffer:^3 --prefer-dist --no-interaction --no-progress --no-suggest -o; fi

script:
  - if [[ $PHPUNIT_TEST ]]; then vendor/bin/phpunit; fi
  - if [[ $PHPCS_TEST ]]; then composer run-script lint; fi
  - if [[ $PHPUNIT_COVERAGE_TEST ]]; then phpdbg -qrr vendor/bin/phpunit --coverage-clover=coverage.xml; fi

after_success:
  - if [[ $PHPUNIT_COVERAGE_TEST ]]; then bash <(curl -s https://codecov.io/bash) -f coverage.xml; fi<|MERGE_RESOLUTION|>--- conflicted
+++ resolved
@@ -16,24 +16,16 @@
   include:
     - php: 7.2
       env: DB=MYSQL PHPUNIT_TEST=1
-    - php: 7.3
-      env: DB=MYSQL PHPUNIT_TEST=1
-<<<<<<< HEAD
-=======
-    - php: 7.4
-      env: DB=MYSQL PHPUNIT_TEST=1
-    - php: 7.1
-      env: DB=MYSQL PHPUNIT_COVERAGE_TEST=1 PHPCS_TEST=1
->>>>>>> ff30c2bf
     - php: 7.2
       env: DB=MYSQL PHPUNIT_COVERAGE_TEST=1 PHPCS_TEST=1
     - php: 7.3
-<<<<<<< HEAD
       env: DB=MYSQL PHPUNIT_TEST=1 PDO=1
     - php: 7.3
-=======
->>>>>>> ff30c2bf
       env: DB=PGSQL PHPUNIT_TEST=1
+    - php: 7.3
+      env: DB=MYSQL PHPUNIT_TEST=1
+    - php: 7.4
+      env: DB=MYSQL PHPUNIT_TEST=1
 
 before_script:
 # Init PHP
@@ -47,7 +39,7 @@
 # Install composer dependencies
   - composer validate
   - composer require --no-update silverstripe/recipe-core:5.x-dev silverstripe/versioned:2.x-dev
-  - if [[ $DB == PGSQL ]]; then composer require --no-update silverstripe/postgresql:3.x-dev --prefer-dist; fi
+  - if [[ $DB == PGSQL ]]; then composer require --no-update silverstripe/postgresql:3.x-dev; fi
   - composer install --prefer-dist
   - if [[ $PHPCS_TEST ]]; then composer global require squizlabs/php_codesniffer:^3 --prefer-dist --no-interaction --no-progress --no-suggest -o; fi
 
