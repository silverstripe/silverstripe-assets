--- conflicted
+++ resolved
@@ -19,25 +19,14 @@
         }
     ],
     "require": {
-<<<<<<< HEAD
         "silverstripe/framework": "^5",
         "silverstripe/vendor-plugin": "^1",
         "intervention/image": "^2.3",
-        "php": ">=7.1.0"
+        "php": "^7.2"
     },
     "require-dev": {
         "silverstripe/versioned": "^2",
         "phpunit/phpunit": "^8 || ^9"
-=======
-        "silverstripe/framework": "^4.5",
-        "silverstripe/vendor-plugin": "^1.0",
-        "intervention/image": "^2.3"
-    },
-    "require-dev": {
-        "silverstripe/versioned": "^1@dev",
-        "sminnee/phpunit-mock-objects": "^3.4.5",
-        "phpunit/phpunit": "^5.7"
->>>>>>> ff30c2bf
     },
     "suggest": {
         "ext-exif": "If you use GD backend (the default) you may want to have EXIF extension installed to elude some tricky issues"
