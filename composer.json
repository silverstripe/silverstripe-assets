--- conflicted
+++ resolved
@@ -1,19 +1,4 @@
 {
-<<<<<<< HEAD
-  "name": "silverstripe/assets",
-  "description": "SilverStripe Assets component",
-  "type": "silverstripe-module",
-  "homepage": "http://silverstripe.org",
-  "license": "BSD-3-Clause",
-  "keywords": [
-    "silverstripe",
-    "assets"
-  ],
-  "authors": [
-    {
-      "name": "SilverStripe",
-      "homepage": "http://silverstripe.com"
-=======
     "name": "silverstripe/assets",
     "description": "SilverStripe Assets component",
     "type": "silverstripe-vendormodule",
@@ -34,49 +19,17 @@
         }
     ],
     "require": {
-        "silverstripe/framework": "^4@dev",
+        "silverstripe/framework": "^5@dev",
         "silverstripe/vendor-plugin": "^1.0",
         "intervention/image": "^2.3",
         "php": ">=5.6.0"
->>>>>>> 2e43a4f0
     },
-    {
-      "name": "The SilverStripe Community",
-      "homepage": "http://silverstripe.org"
-    }
-  ],
-  "require": {
-    "silverstripe/framework": "^4@dev",
-    "intervention/image": "^2.3",
-    "php": ">=5.6.0"
-  },
-  "require-dev": {
-    "silverstripe/versioned": "^1@dev",
-    "phpunit/phpunit": "^5.7"
-  },
-  "extra": {
-    "branch-alias": {
-      "1.x-dev": "1.0.x-dev",
-      "dev-master": "2.x-dev"
+    "require-dev": {
+        "silverstripe/versioned": "^1@dev",
+        "phpunit/phpunit": "^5.7"
     },
-<<<<<<< HEAD
-    "installer-name": "silverstripe-assets"
-  },
-  "autoload": {
-    "psr-4": {
-      "SilverStripe\\Assets\\": "src/",
-      "SilverStripe\\Assets\\Tests\\": "tests/php/"
-    }
-  },
-  "scripts": {
-    "lint": "phpcs src/ tests/php/"
-  },
-  "minimum-stability": "dev",
-  "prefer-stable": true
-=======
     "extra": {
         "branch-alias": {
-            "1.x-dev": "1.1.x-dev",
             "dev-master": "2.x-dev"
         },
         "installer-name": "silverstripe-assets"
@@ -92,5 +45,4 @@
     },
     "minimum-stability": "dev",
     "prefer-stable": true
->>>>>>> 2e43a4f0
 }