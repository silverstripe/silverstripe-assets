--- conflicted
+++ resolved
@@ -79,11 +79,6 @@
     SINGULARNAME: 'File Link'
     has_one_Linked: Linked
     has_one_Parent: Parent
-<<<<<<< HEAD
-  SilverStripe\Assets\Shortcodes\FileLinkTracking:
-    many_many_FileTracking: 'File tracking'
-=======
->>>>>>> 21fc18f7
   SilverStripe\Assets\Shortcodes\ImageShortcodeProvider:
     IMAGENOTFOUND: 'Image not found'
   SilverStripe\Assets\Shortcodes\FileLinkTracking:
