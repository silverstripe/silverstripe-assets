--- conflicted
+++ resolved
@@ -2,8 +2,6 @@
 
 namespace SilverStripe\Assets;
 
-<<<<<<< HEAD
-=======
 use Psr\Log\LoggerInterface;
 use SilverStripe\Assets\Flysystem\FlysystemAssetStore;
 use SilverStripe\Assets\Storage\AssetStore;
@@ -18,7 +16,6 @@
 use SilverStripe\ORM\DB;
 use SilverStripe\Versioned\Versioned;
 
->>>>>>> bb0ae723
 /**
  * Service to help migrate File dataobjects to the new APL.
  *
@@ -28,8 +25,6 @@
  */
 class FileMigrationHelper extends \SilverStripe\Assets\Dev\Tasks\FileMigrationHelper
 {
-<<<<<<< HEAD
-=======
     use Injectable;
     use Configurable;
 
@@ -269,5 +264,5 @@
             ->execute()
             ->map(); // map ID to Filename
     }
->>>>>>> bb0ae723
+
 }