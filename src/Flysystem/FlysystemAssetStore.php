--- conflicted
+++ resolved
@@ -1605,11 +1605,9 @@
     private function normaliseToDefaultPath(ParsedFileID $pfid, Filesystem $fs, FileResolutionStrategy $strategy)
     {
         $ops = [];
-<<<<<<< HEAD
+
         /** @var FileHashingService $hasher */
         $hasher = Injector::inst()->get(FileHashingService::class);
-=======
->>>>>>> 72f8031f
 
         // Let's make sure we are using a valid file name
         $cleanFilename = $strategy->cleanFilename($pfid->getFilename());
