--- conflicted
+++ resolved
@@ -312,13 +312,12 @@
                 // Let's try validating the hash of our file
                 if ($parsedFileID->getHash()) {
                     $mainFileID = $strategy->buildFileID($strategy->stripVariant($parsedFileID));
-<<<<<<< HEAD
+
                     if (!$fs->has($mainFileID)) {
                         // The main file doesn't exists ... this is kind of weird.
                         continue;
                     }
-=======
->>>>>>> bb0ae723
+
                     $stream = $fs->readStream($mainFileID);
                     if (!$this->validateStreamHash($stream, $parsedFileID->getHash())) {
                         continue;
@@ -606,7 +605,7 @@
                     $destination = $strategy->buildFileID(
                         $destParsedFileID->setVariant($originParsedFileID->getVariant())
                     );
-<<<<<<< HEAD
+
                     if ($origin !== $destination) {
                         if ($fs->has($destination)) {
                             $fs->delete($origin);
@@ -615,10 +614,7 @@
                         }
                         $this->truncateDirectory(dirname($origin), $fs);
                     }
-=======
-                    $fs->rename($origin, $destination);
-                    $this->truncateDirectory(dirname($origin), $fs);
->>>>>>> bb0ae723
+
                 }
 
                 // Build and parsed non-variant file ID so we can figure out what the new name file name is
@@ -648,15 +644,11 @@
                 foreach ($strategy->findVariants($pfid, $fs) as $variantParsedFileID) {
                     $fromFileID = $variantParsedFileID->getFileID();
                     $toFileID = $strategy->buildFileID($variantParsedFileID->setFilename($newName));
-<<<<<<< HEAD
                     if ($fromFileID !== $toFileID) {
                         if (!$fs->has($toFileID)) {
                             $fs->copy($fromFileID, $toFileID);
                         }
                     }
-=======
-                    $fs->copy($fromFileID, $toFileID);
->>>>>>> bb0ae723
                 }
 
                 return $pfid->setFilename($newName);
@@ -684,29 +676,6 @@
         }
 
 
-
-        return $deleted;
-    }
-
-
-    /**
-     * Delete the given file (and any variants) in the given {@see Filesystem}
-     * @param ParsedFileID $parsedFileID
-     * @param Filesystem $filesystem
-     * @param FileResolutionStrategy $strategy
-     * @return bool
-     */
-    protected function deleteFromFileStore(ParsedFileID $parsedFileID, Filesystem $fs, FileResolutionStrategy $strategy)
-    {
-        $deleted = false;
-        /** @var ParsedFileID $parsedFileIDToDel */
-        foreach ($strategy->findVariants($parsedFileID, $fs) as $parsedFileIDToDel) {
-            $fs->delete($parsedFileIDToDel->getFileID());
-            $deleted = true;
-        }
-
-        // Truncate empty dirs
-        $this->truncateDirectory(dirname($parsedFileID->getFileID()), $fs);
 
         return $deleted;
     }
@@ -795,16 +764,12 @@
         );
     }
 
-<<<<<<< HEAD
-
-=======
     /**
      * Similar to publish, only any existing files that would be overriden by publishing will be moved back to the
      * protected store.
      * @param $filename
      * @param $hash
      */
->>>>>>> bb0ae723
     public function swapPublish($filename, $hash)
     {
         if ($this->getVisibility($filename, $hash) === AssetStore::VISIBILITY_PUBLIC) {
