--- conflicted
+++ resolved
@@ -9,7 +9,6 @@
 use League\Flysystem\Filesystem;
 use League\Flysystem\Util;
 use LogicException;
-use SilverStripe\Assets\File;
 use SilverStripe\Assets\FilenameParsing\FileIDHelper;
 use SilverStripe\Assets\FilenameParsing\FileResolutionStrategy;
 use SilverStripe\Assets\FilenameParsing\HashFileIDHelper;
@@ -812,7 +811,7 @@
             // The file is already publish
             return;
         }
-        
+
         /** @var FileHashingService $hasher */
         $hasher = Injector::inst()->get(FileHashingService::class);
 
@@ -1491,64 +1490,6 @@
     }
 
     /**
-<<<<<<< HEAD
-     * Given a FileID, try to find an equivalent file ID for a more recent file using the latest format.
-     * @param string $asset
-     * @return string
-     */
-    private function searchForEquivalentFileID($asset)
-    {
-        // If File is not versionable, let's bail
-        if (!class_exists(Versioned::class) || !File::has_extension(Versioned::class)) {
-            return '';
-        }
-
-        $parsedFileID = $this->parseFileID($asset);
-        if ($parsedFileID && $parsedFileID['Hash']) {
-            // Try to find a live version of this file
-            $stage = Versioned::get_stage();
-            Versioned::set_stage(Versioned::LIVE);
-            $file = File::get()->filter(['FileFilename' => $parsedFileID['Filename']])->first();
-            Versioned::set_stage($stage);
-
-            // If we found a matching live file, let's see if our hash was publish at any point
-            if ($file) {
-                /** @var File&Versioned $file */
-                $oldVersionCount = $file->Versions()
-                    ->where([
-                        ['"FileHash" like ?' => DB::get_conn()->escapeString($parsedFileID['Hash']) . '%'],
-                        ['not "FileHash" like ?' => DB::get_conn()->escapeString($file->getHash())],
-                        '"WasPublished"' => true
-                    ])->count();
-                // Our hash was published at some other stage
-                if ($oldVersionCount > 0) {
-                    return $this->getFileID($file->getFilename(), $file->getHash(), $parsedFileID['Variant']);
-                }
-            }
-        }
-
-        // Let's see if $asset is a legacy URL that can be map to a current file
-        $parsedFileID = $this->parseLegacyFileID($asset);
-        if ($parsedFileID) {
-            $filename = $parsedFileID['Filename'];
-            $variant = $parsedFileID['Variant'];
-            // Let's try to match the plain file name
-            $stage = Versioned::get_stage();
-            Versioned::set_stage(Versioned::LIVE);
-            $file = File::get()->filter(['FileFilename' => $filename])->first();
-            Versioned::set_stage($stage);
-
-            if ($file) {
-                return $this->getFileID($filename, $file->getHash(), $variant);
-            }
-        }
-
-        return '';
-    }
-
-    /**
-=======
->>>>>>> 9f03aa14
      * Generate an {@see HTTPResponse} for the given file from the source filesystem
      * @param Filesystem $flysystem
      * @param string $fileID
