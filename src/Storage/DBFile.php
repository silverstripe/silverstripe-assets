<?php

namespace SilverStripe\Assets\Storage;

use SilverStripe\Assets\File;
use SilverStripe\Assets\ImageManipulation;
use SilverStripe\Assets\Thumbnail;
use SilverStripe\Control\Director;
use SilverStripe\Core\Injector\Injector;
<<<<<<< HEAD
use SilverStripe\Forms\FormField;
=======
use SilverStripe\Dev\Deprecation;
>>>>>>> b6b78b30
use SilverStripe\ORM\FieldType\DBComposite;
use SilverStripe\Core\Validation\ValidationException;
use SilverStripe\Core\Validation\ValidationResult;
use SilverStripe\Security\Permission;
use SilverStripe\Model\ModelData;

/**
 * Represents a file reference stored in a database
 *
 * @property string $Hash SHA of the file
 * @property string $Filename Name of the file, including directory
 * @property string $Variant Variant of the file
 */
class DBFile extends DBComposite implements AssetContainer, Thumbnail
{
    use ImageManipulation;

    /**
     * List of allowed file categories.
     *
     * {@see File::$app_categories}
     */
    protected array $allowedCategories = [];

    /**
     * List of image mime types supported by the image manipulations API
     *
     * {@see File::app_categories} for matching extensions.
     */
    private static array $supported_images = [
        'image/jpg',
        'image/jpeg',
        'image/pjpeg',
        'image/gif',
        'image/png',
        'image/x-png',
        'image/tiff',
        'image/tif',
        'image/x-tiff',
        'image/x-tif',
        'image/bmp',
        'image/ms-bmp',
        'image/x-bitmap',
        'image/x-bmp',
        'image/x-ms-bmp',
        'image/x-win-bitmap',
        'image/x-windows-bmp',
        'image/x-xbitmap',
        'image/x-ico',
        'image/x-icon',
        'image/vnd.microsoft.icon',
        'image/vnd.adobe.photoshop',
        'image/webp',
    ];

    private static array $composite_db = [
        "Hash" => "Varchar(255)", // SHA of the base content
        "Filename" => "Varchar(255)", // Path identifier of the base content
        "Variant" => "Varchar(255)", // Identifier of the variant to the base, if given
    ];

    private static array $casting = [
        'URL' => 'Varchar',
        'AbsoluteURL' => 'Varchar',
        'Basename' => 'Varchar',
        'Title' => 'Varchar',
        'MimeType' => 'Varchar',
        'String' => 'Text',
        'Tag' => 'HTMLFragment',
        'getTag' => 'HTMLFragment',
        'Size' => 'Varchar',
        'AttributesHTML' => 'HTMLFragment',
        'getAttributesHTML' => 'HTMLFragment',
    ];

    /**
     * Create a new image manipulation
     *
     * @param array|string $allowed List of allowed file categories (not extensions), as per File::$app_categories
     */
    public function __construct(string $name = null, array|string $allowed = [])
    {
        parent::__construct($name);
        $this->setAllowedCategories($allowed);
    }

    /**
     * Determine if a valid non-empty image exists behind this asset, which is a format
     * compatible with image manipulations
     */
    public function getIsImage(): bool
    {
        // Check file type
        $mime = $this->getMimeType();
        return $mime && in_array($mime, $this->config()->supported_images ?? []);
    }

    protected function getStore(): AssetStore
    {
        return Injector::inst()->get(AssetStore::class);
    }

    public function scaffoldFormField(?string $title = null, array $params = []): ?FormField
    {
        return null;
    }

    /**
     * Return a html5 tag of the appropriate for this file (normally img or a)
     */
    public function XML(): string
    {
        return $this->getTag() ?: '';
    }

    /**
     * Return a html5 tag of the appropriate for this file (normally img or a)
     */
    public function getTag(): string
    {
        $template = $this->getFrontendTemplate();
        if (empty($template)) {
            return '';
        }
        return (string)$this->renderWith($template);
    }

    /**
     * Determine the template to render as on the frontend
     *
     * @return string Name of template
     */
    public function getFrontendTemplate(): string
    {
        // Check that path is available
        $url = $this->getURL();
        if (empty($url)) {
            return '';
        }

        // Image template for supported images
        if ($this->getIsImage()) {
            return 'DBFile_image';
        }

        // Default download
        return 'DBFile_download';
    }

    /**
     * Get trailing part of filename
     */
    public function getBasename(): string
    {
        if (!$this->exists()) {
            return '';
        }
        return basename($this->getSourceURL() ?? '');
    }

    /**
     * Get file extension
     */
    public function getExtension(): string
    {
        if (!$this->exists()) {
            return '';
        }
        return pathinfo($this->Filename ?? '', PATHINFO_EXTENSION);
    }

    /**
     * Alt title for this
     */
    public function getTitle(): string
    {
        // If customised, use the customised title
        if ($this->failover && ($title = $this->failover->Title)) {
            return $title;
        }
        // fallback to using base name
        return $this->getBasename();
    }

    public function setFromLocalFile($path, $filename = null, $hash = null, $variant = null, $config = [])
    {
        $this->assertFilenameValid($filename ?: $path);
        $result = $this
            ->getStore()
            ->setFromLocalFile($path, $filename, $hash, $variant, $config);
        // Update from result
        if ($result) {
            $this->setValue($result);
        }
        return $result;
    }

    public function setFromStream($stream, $filename, $hash = null, $variant = null, $config = [])
    {
        $this->assertFilenameValid($filename);
        $result = $this
            ->getStore()
            ->setFromStream($stream, $filename, $hash, $variant, $config);
        // Update from result
        if ($result) {
            $this->setValue($result);
        }
        return $result;
    }

    public function setFromString($data, $filename, $hash = null, $variant = null, $config = [])
    {
        $this->assertFilenameValid($filename);
        $result = $this
            ->getStore()
            ->setFromString($data, $filename, $hash, $variant, $config);
        // Update from result
        if ($result) {
            $this->setValue($result);
        }
        return $result;
    }

    public function getStream()
    {
        if (!$this->exists()) {
            return null;
        }
        return $this
            ->getStore()
            ->getAsStream($this->Filename, $this->Hash, $this->Variant);
    }

    public function getString()
    {
        if (!$this->exists()) {
            return '';
        }
        return $this
            ->getStore()
            ->getAsString($this->Filename, $this->Hash, $this->Variant);
    }

    public function getURL($grant = true): string
    {
        if (!$this->exists()) {
            return '';
        }
        $url = $this->getSourceURL($grant);
        $this->invokeWithExtensions('updateURL', $url);
        return $url;
    }

    /**
     * Return URL for this image. Alias for getURL()
     */
    public function Link(): string
    {
        return $this->getURL();
    }

    /**
     * Return absolute URL for this image. Alias for getAbsoluteURL()
     */
    public function AbsoluteLink(): string
    {
        return $this->getAbsoluteURL();
    }

    /**
     * Get URL, but without resampling.
     * Note that this will return the url even if the file does not exist.
     *
     * @param bool $grant Ensures that the url for any protected assets is granted for the current user.
     */
    public function getSourceURL(bool $grant = true): string
    {
        return $this
            ->getStore()
            ->getAsURL($this->Filename, $this->Hash, $this->Variant, $grant);
    }

    /**
     * Get the absolute URL to this resource
     */
    public function getAbsoluteURL(): string
    {
        if (!$this->exists()) {
            return '';
        }
        return Director::absoluteURL((string) $this->getURL());
    }

    public function getMetaData(): array
    {
        if (!$this->exists()) {
            return [];
        }
        return $this
            ->getStore()
            ->getMetadata($this->Filename, $this->Hash, $this->Variant);
    }

    public function getMimeType(): string
    {
        if (!$this->exists()) {
            return '';
        }
        return $this
            ->getStore()
            ->getMimeType($this->Filename, $this->Hash, $this->Variant);
    }

    public function getValue(): ?array
    {
        if (!$this->exists()) {
            return null;
        }
        return [
            'Filename' => $this->Filename,
            'Hash' => $this->Hash,
            'Variant' => $this->Variant
        ];
    }

    public function getVisibility(): ?string
    {
        if (empty($this->Filename)) {
            return null;
        }
        return $this
            ->getStore()
            ->getVisibility($this->Filename, $this->Hash);
    }

    public function exists(): bool
    {
        if (empty($this->Filename)) {
            return false;
        }
        return $this
            ->getStore()
            ->exists($this->Filename, $this->Hash, $this->Variant);
    }

    public function getFilename(): ?string
    {
        return $this->getField('Filename');
    }

    public function getHash(): ?string
    {
        return $this->getField('Hash');
    }

    public function getVariant(): ?string
    {
        return $this->getField('Variant');
    }

    /**
     * Return file size in bytes.
     */
    public function getAbsoluteSize(): int
    {
        $metadata = $this->getMetaData();
        if (isset($metadata['size'])) {
            return $metadata['size'];
        }
        return 0;
    }

    /**
     * Customise this object with an "original" record for getting other customised fields
     */
    public function setOriginal(AssetContainer $original): static
    {
        if ($original instanceof ModelData) {
            $this->setFailover($original);
        }
        return $this;
    }

    /**
     * Get list of allowed file categories
     */
    public function getAllowedCategories(): array
    {
        return $this->allowedCategories;
    }

    /**
     * Assign allowed categories
     */
    public function setAllowedCategories(array|string $categories): static
    {
        if (is_string($categories)) {
            $categories = preg_split('/\s*,\s*/', $categories ?? '');
        }
        $this->allowedCategories = (array)$categories;
        return $this;
    }

    /**
     * Gets the list of extensions (if limited) for this field. Empty list
     * means there is no restriction on allowed types.
     */
    protected function getAllowedExtensions(): array
    {
        $categories = $this->getAllowedCategories();
        return File::get_category_extensions($categories);
    }

    /**
     * Validate that this DBFile accepts this filename as valid
     *
     * @throws ValidationException
     */
    protected function isValidFilename(string $filename): bool
    {
        $extension = strtolower(File::get_file_extension($filename) ?? '');

        // Validate true if within the list of allowed extensions
        $allowed = $this->getAllowedExtensions();
        if ($allowed) {
            return in_array($extension, $allowed ?? []);
        }

        // If no extensions are configured, fallback to global list
        $globalList = File::getAllowedExtensions();
        if (in_array($extension, $globalList ?? [])) {
            return true;
        }

        // Only admins can bypass global rules
        return !File::config()->apply_restrictions_to_admin && Permission::check('ADMIN');
    }

    /**
     * Check filename, and raise a ValidationException if invalid
     *
     * @throws ValidationException
     */
    protected function assertFilenameValid(string $filename): void
    {
        $result = new ValidationResult();
        $this->validate($result, $filename);
        if (!$result->isValid()) {
            throw new ValidationException($result);
        }
    }

    /**
     * Hook to validate this record against a validation result
     *
<<<<<<< HEAD
     * @param null|string $filename Optional filename to validate. If omitted, the current value is validated.
=======
     * @param ValidationResult $result
     * @param string $filename Optional filename to validate. If omitted, the current value is validated.
     * @return bool Valid flag
     * @deprecated 2.4.0 Use validateFilename() instead
>>>>>>> b6b78b30
     */
    public function validate(ValidationResult $result, ?string $filename = null): bool
    {
        Deprecation::withSuppressedNotice(function () {
            Deprecation::notice('2.4.0', 'Use validateFilename() instead');
        });
        return $this->validateFilename($result, $filename);
    }

    /**
     * Hook to validate this record against a validation result
     *
     * @param string $filename Optional filename to validate. If omitted, the current value is validated.
     */
    public function validateFilename(ValidationResult $result, $filename = null): bool
    {
        if (empty($filename)) {
            $filename = $this->getFilename();
        }
        if (empty($filename) || $this->isValidFilename($filename)) {
            return true;
        }

        $message = _t(
            'SilverStripe\\Assets\\File.INVALIDEXTENSION_SHORT_EXT',
            'Extension \'{extension}\' is not allowed',
            [ 'extension' => strtolower(File::get_file_extension($filename) ?? '') ]
        );
        $result->addError($message);
        return false;
    }

    public function setField(string $fieldName, mixed $value, bool $markChanged = true): static
    {
        // Catch filename validation on direct assignment
        if ($fieldName === 'Filename' && $value) {
            $this->assertFilenameValid($value);
        }

        return parent::setField($fieldName, $value, $markChanged);
    }


    /**
     * Returns the size of the file type in an appropriate format.
     *
     * @return string|false String value, or false if doesn't exist
     */
    public function getSize(): string|false
    {
        $size = $this->getAbsoluteSize();
        if ($size) {
            return File::format_size($size);
        }
        return false;
    }

    public function deleteFile()
    {
        if (!$this->Filename) {
            return false;
        }

        return $this
            ->getStore()
            ->delete($this->Filename, $this->Hash);
    }

    public function publishFile()
    {
        if ($this->Filename) {
            $this
                ->getStore()
                ->publish($this->Filename, $this->Hash);
        }
    }

    public function protectFile()
    {
        if ($this->Filename) {
            $this
                ->getStore()
                ->protect($this->Filename, $this->Hash);
        }
    }

    public function grantFile()
    {
        if ($this->Filename) {
            $this
                ->getStore()
                ->grant($this->Filename, $this->Hash);
        }
    }

    public function revokeFile()
    {
        if ($this->Filename) {
            $this
                ->getStore()
                ->revoke($this->Filename, $this->Hash);
        }
    }

    public function canViewFile()
    {
        return $this->Filename
            && $this
                ->getStore()
                ->canView($this->Filename, $this->Hash);
    }

    public function renameFile($newName)
    {
        if (!$this->Filename) {
            return null;
        }
        $newName = $this
            ->getStore()
            ->rename($this->Filename, $this->Hash, $newName);
        if ($newName) {
            $this->Filename = $newName;
        }
        return $newName;
    }

    public function copyFile($newName)
    {
        if (!$this->Filename) {
            return null;
        }
        return $this
            ->getStore()
            ->copy($this->Filename, $this->Hash, $newName);
    }
}<|MERGE_RESOLUTION|>--- conflicted
+++ resolved
@@ -7,11 +7,8 @@
 use SilverStripe\Assets\Thumbnail;
 use SilverStripe\Control\Director;
 use SilverStripe\Core\Injector\Injector;
-<<<<<<< HEAD
 use SilverStripe\Forms\FormField;
-=======
 use SilverStripe\Dev\Deprecation;
->>>>>>> b6b78b30
 use SilverStripe\ORM\FieldType\DBComposite;
 use SilverStripe\Core\Validation\ValidationException;
 use SilverStripe\Core\Validation\ValidationResult;
@@ -467,26 +464,6 @@
     /**
      * Hook to validate this record against a validation result
      *
-<<<<<<< HEAD
-     * @param null|string $filename Optional filename to validate. If omitted, the current value is validated.
-=======
-     * @param ValidationResult $result
-     * @param string $filename Optional filename to validate. If omitted, the current value is validated.
-     * @return bool Valid flag
-     * @deprecated 2.4.0 Use validateFilename() instead
->>>>>>> b6b78b30
-     */
-    public function validate(ValidationResult $result, ?string $filename = null): bool
-    {
-        Deprecation::withSuppressedNotice(function () {
-            Deprecation::notice('2.4.0', 'Use validateFilename() instead');
-        });
-        return $this->validateFilename($result, $filename);
-    }
-
-    /**
-     * Hook to validate this record against a validation result
-     *
      * @param string $filename Optional filename to validate. If omitted, the current value is validated.
      */
     public function validateFilename(ValidationResult $result, $filename = null): bool
