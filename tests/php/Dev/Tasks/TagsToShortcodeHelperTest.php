--- conflicted
+++ resolved
@@ -229,13 +229,8 @@
     public function testNewContent($input, $output=false)
     {
         $tagsToShortcodeHelper = new TagsToShortcodeHelper();
-<<<<<<< HEAD
-        $newContent = $tagsToShortcodeHelper->getNewContent($input);
-        $this->assertEquals($output ?: $input, $newContent);
-=======
         $actual = $tagsToShortcodeHelper->getNewContent($input);
         $this->assertEquals($output ?: $input, $actual);
->>>>>>> d8159dcc
     }
 
     /**
@@ -305,17 +300,6 @@
                 '<img src="assets/myimage.jpg" alt="My Image" title="My image title">',
                 sprintf('[image src="/assets/33be1b95cb/myimage.jpg" alt="My Image" title="My image title" id="%d"]', $image1ID)
             ],
-<<<<<<< HEAD
-//            'image variant' => [
-//                '<img src="assets/_resampled/ResizedImageWzY0LDY0XQ/myimage2.jpg">',
-//                '[image src="/assets/6ee53356ec/myimage2.jpg" id="1"]'],
-//            'image variant with size' => [
-//                '<img src="assets/_resampled/ResizedImageWzY0LDY0XQ/myimage2.jpg" width="100" height="133">',
-//                '[image src="/assets/6ee53356ec/myimage2.jpg" width="100" height="133" id="1"]'],
-//            'image variant that has not been generated yet' => [
-//                '<img src="assets/_resampled/ResizedImageWzIwMCwyNjZd/myimage2.jpg" width="200" height="266">',
-//                '[image src="/assets/6ee53356ec/myimage2.jpg" width="200" height="266" id="1"]'],
-=======
             'image variant' => [
                 '<img src="assets/_resampled/ResizedImageWzY0LDY0XQ/myimage.jpg">',
                 '[image src="/assets/33be1b95cb/myimage.jpg" id="1"]'],
@@ -325,18 +309,13 @@
             'image variant that has not been generated yet' => [
                 '<img src="assets/_resampled/ResizedImageWzIwMCwyNjZd/myimage.jpg" width="200" height="266">',
                 '[image src="/assets/33be1b95cb/myimage.jpg" width="200" height="266" id="1"]'],
->>>>>>> d8159dcc
             'xhtml image' => [
                 '<img src="assets/myimage.jpg" />',
                 sprintf('[image src="/assets/33be1b95cb/myimage.jpg" id="%d"]', $image1ID)
             ],
             'empty attribute image' => [
                 '<img src="assets/myimage.jpg" title="">',
-<<<<<<< HEAD
-                sprintf('[image src="/assets/6ee53356ec/myimage.jpg" title="" id="%d"]', $image1ID)
-=======
-                sprintf('[image src="/assets/33be1b95cb/myimage.jpg" id="%d"]', $image1ID)
->>>>>>> d8159dcc
+                sprintf('[image src="/assets/33be1b95cb/myimage.jpg" id="%d"]', $image1ID)
             ],
             'image caption' => [
                 '<div class="captionImage leftAlone" style="width: 100px;"><img class="leftAlone" src="assets/myimage.jpg" alt="sam" width="100" height="133"><p class="caption leftAlone">My caption</p></div>',
@@ -377,11 +356,7 @@
             'URL in content' => ['assets/document.pdf'],
 
             'external image' => ['<img src="https://silverstripe.com/assets/myimage.jpg">'],
-<<<<<<< HEAD
-            'image already using shortcode' => [sprintf('[image src="/assets/6ee53356ec/myimage.jpg" id="%d"]', $documentID)]
-=======
             'image already using shortcode' => ['[image src="/assets/33be1b95cb/myimage.jpg" id="3"]']
->>>>>>> d8159dcc
         ];
     }
 
