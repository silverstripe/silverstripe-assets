--- conflicted
+++ resolved
@@ -2,11 +2,8 @@
 
 namespace SilverStripe\Assets\Tests;
 
-<<<<<<< HEAD
 use Generator;
-=======
 use League\Flysystem\Filesystem;
->>>>>>> 699762b6
 use PHPUnit_Framework_MockObject_MockObject;
 use SilverStripe\Assets\AssetControlExtension;
 use Silverstripe\Assets\Dev\TestAssetStore;
@@ -1007,7 +1004,6 @@
         $this->assertFalse($file->canEdit());
     }
 
-<<<<<<< HEAD
     /**
      * @return Generator
      * @see testHasRestrictedAccess
@@ -1038,7 +1034,8 @@
         /** @var Folder $folder */
         $folder = $this->objFromFixture(Folder::class, $fixtureName);
         $this->assertSame($expected, $folder->hasRestrictedAccess());
-=======
+    }
+
     private function createModifiedFile()
     {
         $file = File::create();
@@ -1214,6 +1211,5 @@
         $this->assertFalse($store->exists('file-changed.txt', $firstHash));
         $this->assertTrue($store->exists('file-changed.txt', $secondHash));
         $this->assertSame(AssetStore::VISIBILITY_PROTECTED, $store->getVisibility('file-changed.txt', $secondHash));
->>>>>>> 699762b6
     }
 }