--- conflicted
+++ resolved
@@ -173,8 +173,6 @@
         $strategy = $assetStore->getPublicResolutionStrategy();
         $this->assertEquals($expected, $strategy);
     }
-<<<<<<< HEAD
-=======
 
     public function testProtectedResolutionStrategy()
     {
@@ -188,5 +186,5 @@
         $strategy = $assetStore->getProtectedResolutionStrategy();
         $this->assertEquals($expected, $strategy);
     }
->>>>>>> bb0ae723
+
 }