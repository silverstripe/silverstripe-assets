--- conflicted
+++ resolved
@@ -35,34 +35,10 @@
 
         // Create a test files for each of the fixture references
         foreach (File::get()->exclude('ClassName', Folder::class) as $file) {
-<<<<<<< HEAD
             $file->setFromString(str_repeat('x', 1000000), $file->Filename);
             $file->setFromString(str_repeat('y', 100), $file->Filename, $file->Hash, 'variant');
             $file->write();
             $file->publishRecursive();
-=======
-            $file->publishSingle();
-
-            /** @var File $file */
-            $path = TestAssetStore::getLocalPath($file);
-            Filesystem::makeFolder(dirname($path));
-
-            // Create main file
-            $this->getAssetStore()->setFromString(
-                str_repeat('x', 1000000),
-                $file->Filename,
-                $file->Hash,
-                null
-            );
-
-            // Create variant for each file
-            $this->getAssetStore()->setFromString(
-                str_repeat('y', 100),
-                $file->Filename,
-                $file->Hash,
-                'variant'
-            );
->>>>>>> 15da7f81
         }
 
         /** @var File $protectedFile */
