--- conflicted
+++ resolved
@@ -2,27 +2,18 @@
 
 namespace SilverStripe\Assets\Tests;
 
-<<<<<<< HEAD
 use SilverStripe\Assets\Dev\TestAssetStore;
 use SilverStripe\Assets\File;
+use SilverStripe\Assets\FilenameParsing\HashFileIDHelper;
 use SilverStripe\Assets\Filesystem;
+use SilverStripe\Assets\Flysystem\FlysystemAssetStore;
 use SilverStripe\Assets\Folder;
-=======
-use SilverStripe\Assets\FilenameParsing\HashFileIDHelper;
-use SilverStripe\Assets\Flysystem\FlysystemAssetStore;
->>>>>>> 9f03aa14
 use SilverStripe\Assets\Image;
 use SilverStripe\Assets\Storage\AssetStore;
 use SilverStripe\Control\HTTPResponse;
 use SilverStripe\Control\Session;
 use SilverStripe\Core\Injector\Injector;
 use SilverStripe\Dev\FunctionalTest;
-<<<<<<< HEAD
-=======
-use SilverStripe\Control\HTTPResponse;
-use SilverStripe\Assets\Dev\TestAssetStore;
-use SilverStripe\Versioned\Versioned;
->>>>>>> 9f03aa14
 
 /**
  * @skipUpgrade
@@ -224,7 +215,7 @@
     public function testRedirectAfterPublishSecondVersion($fixtureID)
     {
         $hashHelper = new HashFileIDHelper();
-        
+
         /** @var File $file */
         $file = $this->objFromFixture(File::class, $fixtureID);
         $file->publishSingle();
@@ -392,7 +383,7 @@
         $hash = substr($file->getHash(), 0, 10);
         $ico = $file->ScaleWidth(32);
         $icoUrl = $ico->getURL(false);
-        
+
         $suffix = $ico->getVariant();
 
         $response = $this->get($icoUrl);
