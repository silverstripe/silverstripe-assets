<?php

namespace SilverStripe\Assets\Tests\Shortcodes;

use SilverStripe\Assets\File;
use Silverstripe\Assets\Dev\TestAssetStore;
use SilverStripe\Dev\SapphireTest;
use SilverStripe\View\Parsers\ShortcodeParser;
use SilverStripe\Assets\Image;
use SilverStripe\Assets\Shortcodes\ImageShortcodeProvider;

/**
 * @skipUpgrade
 */
class ImageShortcodeProviderTest extends SapphireTest
{

    protected static $fixture_file = '../ImageTest.yml';

    public function setUp()
    {
        parent::setUp();

        // Set backend root to /ImageTest
        TestAssetStore::activate('ImageTest');

        // Copy test images for each of the fixture references
        $images = Image::get();
        /** @var Image $image */
        foreach ($images as $image) {
            $sourcePath = __DIR__ . '/../ImageTest/' . $image->Name;
            $image->setFromLocalFile($sourcePath, $image->Filename);
        }
    }

    public function tearDown()
    {
        TestAssetStore::reset();
        parent::tearDown();
    }

    public function testShortcodeHandlerDoesNotFallBackToFileProperties()
    {
        $image = $this->objFromFixture(Image::class, 'imageWithTitle');
        $parser = new ShortcodeParser();
        $parser->register('image', [ImageShortcodeProvider::class, 'handle_shortcode']);

        $this->assertEquals(
            sprintf(
                '<img src="%s" alt="">',
                $image->Link()
            ),
            $parser->parse(sprintf('[image id=%d]', $image->ID))
        );
    }

    public function testShortcodeHandlerUsesShortcodeProperties()
    {
        $image = $this->objFromFixture(Image::class, 'imageWithTitle');
        $parser = new ShortcodeParser();
        $parser->register('image', [ImageShortcodeProvider::class, 'handle_shortcode']);

        $this->assertEquals(
            sprintf(
                '<img src="%s" alt="Alt content" title="Title content">',
                $image->Link()
            ),
            $parser->parse(sprintf(
                '[image id="%d" alt="Alt content" title="Title content"]',
                $image->ID
            ))
        );
    }

    public function testShortcodeHandlerAddsDefaultAttributes()
    {
        $image = $this->objFromFixture(Image::class, 'imageWithoutTitle');
        $parser = new ShortcodeParser();
        $parser->register('image', [ImageShortcodeProvider::class, 'handle_shortcode']);

        $this->assertEquals(
            sprintf(
                '<img src="%s" alt="">',
                $image->Link()
            ),
            $parser->parse(sprintf(
                '[image id="%d"]',
                $image->ID
            ))
        );
    }

    public function testShortcodeHandlerFailsGracefully()
    {
        $parser = new ShortcodeParser();
        $parser->register('image', [ImageShortcodeProvider::class, 'handle_shortcode']);

        $nonExistentImageID = File::get()->max('ID') + 1;
        $expected = '<img alt="Image not found">';
        $shortcodes = [
            '[image id="' . $nonExistentImageID . '"]',
            '[image id="' . $nonExistentImageID . '" alt="my-alt-attr"]',
        ];
        foreach ($shortcodes as $shortcode) {
            $actual = $parser->parse($shortcode);
            $this->assertEquals($expected, $actual);
        }
<<<<<<< HEAD
        $this->assertEquals(
            '<img alt="">',
            $parser->parse(sprintf(
                '[image id="%d"]',
                $nonExistentImageID
            ))
        );
=======
    }

    public function testMissingImageDoesNotCache()
    {

        $parser = new ShortcodeParser();
        $parser->register('image', [ImageShortcodeProvider::class, 'handle_shortcode']);

        $nonExistentImageID = File::get()->max('ID') + 1;
        $shortcode = '[image id="' . $nonExistentImageID . '"]';

        // make sure cache is not populated from a previous test
        $cache = ImageShortcodeProvider::getCache();
        $cache->clear();

        $args = ['id' => (string)$nonExistentImageID];
        $cacheKey = ImageShortcodeProvider::getCacheKey($args);

        // assert that cache is empty before parsing shortcode
        $this->assertNull($cache->get($cacheKey));

        $parser->parse($shortcode);

        // assert that cache is still empty after parsing shortcode
        $this->assertNull($cache->get($cacheKey));
>>>>>>> 932192d7
    }
}<|MERGE_RESOLUTION|>--- conflicted
+++ resolved
@@ -105,15 +105,6 @@
             $actual = $parser->parse($shortcode);
             $this->assertEquals($expected, $actual);
         }
-<<<<<<< HEAD
-        $this->assertEquals(
-            '<img alt="">',
-            $parser->parse(sprintf(
-                '[image id="%d"]',
-                $nonExistentImageID
-            ))
-        );
-=======
     }
 
     public function testMissingImageDoesNotCache()
@@ -139,6 +130,5 @@
 
         // assert that cache is still empty after parsing shortcode
         $this->assertNull($cache->get($cacheKey));
->>>>>>> 932192d7
     }
 }