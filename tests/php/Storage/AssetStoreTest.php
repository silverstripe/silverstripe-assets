--- conflicted
+++ resolved
@@ -3,7 +3,6 @@
 namespace SilverStripe\Assets\Tests\Storage;
 
 use Exception;
-<<<<<<< HEAD
 use InvalidArgumentException;
 use League\Flysystem\Filesystem;
 use Silverstripe\Assets\Dev\TestAssetStore;
@@ -11,12 +10,6 @@
 use SilverStripe\Assets\FilenameParsing\FileIDHelper;
 use SilverStripe\Assets\FilenameParsing\HashFileIDHelper;
 use SilverStripe\Assets\FilenameParsing\LegacyFileIDHelper;
-=======
-use League\Flysystem\Filesystem;
-use Silverstripe\Assets\Dev\TestAssetStore;
-use SilverStripe\Assets\File;
-use SilverStripe\Assets\FilenameParsing\HashFileIDHelper;
->>>>>>> bb0ae723
 use SilverStripe\Assets\FilenameParsing\NaturalFileIDHelper;
 use SilverStripe\Assets\FilenameParsing\ParsedFileID;
 use SilverStripe\Assets\Flysystem\FlysystemAssetStore;
@@ -900,8 +893,6 @@
 
         $this->assertTrue($fs->has($expectedVariantPath));
     }
-<<<<<<< HEAD
-
 
     public function listOfFilesToNormalise()
     {
@@ -1132,6 +1123,4 @@
             $fs->write($path, $content);
         }
     }
-=======
->>>>>>> bb0ae723
 }